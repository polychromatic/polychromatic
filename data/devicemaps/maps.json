{
    "Razer BlackWidow (M1-M5) - British": {
        "filename": "blackwidow_m_keys_en_GB.svg",
        "cols": 22,
        "rows": 6,
        "locale": "en_GB",
        "scancode": "blackwidow_m_keys.json"
    },
    "Razer BlackWidow (M1-M5) - US": {
        "filename": "blackwidow_m_keys_en_US.svg",
        "cols": 22,
        "rows": 6,
        "locale": "en_US",
        "scancode": "blackwidow_m_keys.json"
    },
    "Razer BlackWidow Elite (US)": {
        "filename": "blackwidow_elite_en_US.svg",
        "cols": 22,
        "rows": 6,
        "locale": "en_US",
<<<<<<< HEAD
        "scancode": "blackwidow_elite_m_keys.json"
=======
        "scancode": null
    },
    "Razer Mamba Elite": {
        "filename": "mamba_elite.svg",
        "cols": 20,
        "rows": 1,
        "locale": "en_US",
        "scancode": null
>>>>>>> 65995edf
    }
}
<|MERGE_RESOLUTION|>--- conflicted
+++ resolved
@@ -18,10 +18,7 @@
         "cols": 22,
         "rows": 6,
         "locale": "en_US",
-<<<<<<< HEAD
         "scancode": "blackwidow_elite_m_keys.json"
-=======
-        "scancode": null
     },
     "Razer Mamba Elite": {
         "filename": "mamba_elite.svg",
@@ -29,6 +26,5 @@
         "rows": 1,
         "locale": "en_US",
         "scancode": null
->>>>>>> 65995edf
     }
-}
+}