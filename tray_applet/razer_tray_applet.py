#!/usr/bin/env python
#

import pygtk
pygtk.require('2.0')
import gtk
import appindicator
import collections
import daemon_dbus

<<<<<<< HEAD
STATIC_RGB = [0, 0, 255]
ACTIVE_EFFECT = 'unknown' # Currently not known when tray applet is initially started.

class AppIndicator:
    def __init__(self):
        global daemon
        self.ind = appindicator.Indicator ("example-simple-client", "/usr/share/razer_tray_applet/tray_icon.png", appindicator.CATEGORY_APPLICATION_STATUS)
=======
STATIC_RGB = [255, 0, 255]
STATIC_RGB2 = [255, 0, 255, 0, 255, 255]

class AppIndicatorExample:
    def setup_dbus(self):
        # Load up teh DBUS
        system_bus = dbus.SystemBus()
        self.dbus_daemon_object = system_bus.get_object("org.voyagerproject.razer.daemon", "/")

        # Provides:
        # breath(byte red, byte green, byte blue)
        # none()
        # reactive(byte red, byte green, byte blue)
        # spectrum()
        # static(byte red, byte green, byte blue)
        # wave(byte direction)
        self.dbus_driver_effect_object = dbus.Interface(self.dbus_daemon_object, "org.voyagerproject.razer.daemon.driver_effect")

        # Provides:
        # enable_macro_keys()
        # raw_keyboard_brightness(byte brightness)
        # set_game_mode(byte enable)
        self.dbus_daemon_controls = dbus.Interface(self.dbus_daemon_object, "org.voyagerproject.razer.daemon")


    def __init__(self):
        # Load up teh DBUS
        self.setup_dbus()


        self.ind = appindicator.Indicator ("example-simple-client", "/usr/share/razer_tray_applet/razer_icon.png", appindicator.CATEGORY_APPLICATION_STATUS)
>>>>>>> 1b7666d0
        self.ind.set_status (appindicator.STATUS_ACTIVE)

        # create a menu
        self.menu = gtk.Menu()
        # Create effects submenu
        effect_item = gtk.MenuItem("Effects")
        effect_item.show()
        self.effect_menu = gtk.Menu()
        self.effect_menu.show()
        effect_item.set_submenu(self.effect_menu)
        self.menu.append(effect_item)
        # Create brightness submenu
        brightness_item = gtk.MenuItem("Brightness")
        brightness_item.show()
        self.brightness_menu = gtk.Menu()
        self.brightness_menu.show()
        brightness_item.set_submenu(self.brightness_menu)
        self.menu.append(brightness_item)
        # Create game mode submenu
        game_mode_item = gtk.MenuItem("Game Mode")
        game_mode_item.show()
        self.game_mode_menu = gtk.Menu()
        self.game_mode_menu.show()
        game_mode_item.set_submenu(self.game_mode_menu)
        self.menu.append(game_mode_item)



        self.effect_menu_items = collections.OrderedDict()
        self.effect_menu_items["spectrum"] = gtk.RadioMenuItem(None, "Spectrum Effect")
        self.effect_menu_items["wave"] = gtk.RadioMenuItem(self.effect_menu_items["spectrum"], "Wave Effect")
        self.effect_menu_items["reactive"] = gtk.RadioMenuItem(self.effect_menu_items["spectrum"], "Reactive Effect")
        self.effect_menu_items["breath"] = gtk.RadioMenuItem(self.effect_menu_items["spectrum"], "Breath Effect")
        self.effect_menu_items["static"] = gtk.RadioMenuItem(self.effect_menu_items["spectrum"], "Static Effect")
        self.effect_menu_items["none"] = gtk.RadioMenuItem(self.effect_menu_items["spectrum"], "No Effect (Off)")

        for button_key, button in self.effect_menu_items.items():
            button.connect("activate", self.menuitem_keyboard_effect_response, button_key)
            button.show()
            self.effect_menu.append(button)

        self.brightness_menu_items = collections.OrderedDict()
        self.brightness_menu_items[255] = gtk.RadioMenuItem(None, "Brightness 100%")
        self.brightness_menu_items[192] = gtk.RadioMenuItem(self.brightness_menu_items[255], "Brightness 75%")
        self.brightness_menu_items[128] = gtk.RadioMenuItem(self.brightness_menu_items[255], "Brightness 50%")
        self.brightness_menu_items[64] = gtk.RadioMenuItem(self.brightness_menu_items[255], "Brightness 25%")
        self.brightness_menu_items[0] = gtk.RadioMenuItem(self.brightness_menu_items[255], "Brightness 0%")

        for button_key, button in self.brightness_menu_items.items():
            button.connect("activate", self.menuitem_brightness_response, button_key)
            button.show()
            self.brightness_menu.append(button)

        enable_game_mode_button = gtk.MenuItem("Enable Game Mode")
        enable_game_mode_button.connect("activate", self.menuitem_enable_game_mode, True)
        enable_game_mode_button.show()
        self.game_mode_menu.append(enable_game_mode_button)

        disable_game_mode_button = gtk.MenuItem("Disable Game Mode")
        disable_game_mode_button.connect("activate", self.menuitem_enable_game_mode, False)
        disable_game_mode_button.show()
        self.game_mode_menu.append(disable_game_mode_button)

        sep1 = gtk.SeparatorMenuItem()
        sep1.show()
        self.menu.append(sep1)

        macro_button = gtk.MenuItem("Enable Macro Keys")
        macro_button.connect("activate", self.menuitem_enable_macro_buttons_response, "macros")
        macro_button.show()
        self.menu.append(macro_button)

        sep2 = gtk.SeparatorMenuItem()
        sep2.show()
        self.menu.append(sep2)

        color_button = gtk.MenuItem("Change Colour...")
        color_status = gtk.MenuItem(str(STATIC_RGB))
        color_button.connect("activate", self.set_static_color, color_status)
        self.menu.append(color_button)
        self.menu.append(color_status)
        color_button.show()
        color_status.show()
        color_status.set_sensitive(False)

        sep3 = gtk.SeparatorMenuItem()
        sep3.show()
        self.menu.append(sep3)

        quit_button = gtk.MenuItem("Quit")
        quit_button.connect("activate", self.quit, "quit")
        quit_button.show()
        self.menu.append(quit_button)

        self.menu.show()
        self.ind.set_menu(self.menu)

    def quit(self, widget, data=None):
        gtk.main_quit()

    def menuitem_keyboard_effect_response(self, widget, effect_type):
        global ACTIVE_EFFECT
        ACTIVE_EFFECT = effect_type
        if widget.active:
            if effect_type == "breath":
<<<<<<< HEAD
                daemon.SetEffect('breath',*STATIC_RGB)
            elif effect_type == "none":
                daemon.SetEffect('none')
            elif effect_type == "reactive":
                daemon.SetEffect('reactive',*STATIC_RGB)
            elif effect_type == "spectrum":
                daemon.SetEffect('spectrum')
            elif effect_type == "static":
                daemon.SetEffect('static',*STATIC_RGB)
            elif effect_type == "wave":
                daemon.SetEffect('wave',1)
=======
                print "[Effect] Breath mode"
                try:
                    self.dbus_driver_effect_object.breath(*STATIC_RGB2, signature='yyyyyy')
                except dbus.exceptions.DBusException:
                    self.setup_dbus()
                self.dbus_driver_effect_object.breath(*STATIC_RGB2, signature='yyyyyy')

            elif effect_type == "none":
                print "[Effect] No effect (off)"
                try:
                    self.dbus_driver_effect_object.none()
                except dbus.exceptions.DBusException:
                    self.setup_dbus()
                self.dbus_driver_effect_object.none()

            elif effect_type == "reactive":
                print "[Effect] Reactive mode"
                try:
                    self.dbus_driver_effect_object.reactive(3, *STATIC_RGB)
                except dbus.exceptions.DBusException:
                    self.setup_dbus()
                self.dbus_driver_effect_object.reactive(3, *STATIC_RGB)

            elif effect_type == "spectrum":
                print "[Effect] Spectrum mode"
                try:
                    self.dbus_driver_effect_object.spectrum()
                except dbus.exceptions.DBusException:
                    self.setup_dbus()
                self.dbus_driver_effect_object.spectrum()

            elif effect_type == "static":
                print "[Effect] Static mode"
                try:
                    self.dbus_driver_effect_object.static(*STATIC_RGB)
                except dbus.exceptions.DBusException:
                    self.setup_dbus()
                self.dbus_driver_effect_object.static(*STATIC_RGB)

            elif effect_type == "wave":
                print "[Effect] Wave mode"
                try:
                    self.dbus_driver_effect_object.wave(1)
                except dbus.exceptions.DBusException:
                    self.setup_dbus()
                self.dbus_driver_effect_object.wave(1)
>>>>>>> 1b7666d0



    def menuitem_brightness_response(self, widget, brightness):
<<<<<<< HEAD
        daemon.SetBrightness(brightness)

    def menuitem_enable_macro_buttons_response(self, widget, string):
        daemon.MarcoKeys(True)
=======
        print "[Brightness] {0}%".format(round((100/255) * brightness, 0))
        try:
            self.dbus_daemon_controls.raw_keyboard_brightness(brightness)
        except dbus.exceptions.DBusException:
            self.setup_dbus()
        self.dbus_daemon_controls.raw_keyboard_brightness(brightness)

    def menuitem_enable_macro_buttons_response(self, widget, string):
        print "[Driver] Enable macro keys"
        try:
            self.dbus_daemon_controls.enable_macro_keys()
        except dbus.exceptions.DBusException:
            self.setup_dbus()
        self.dbus_daemon_controls.enable_macro_keys()
>>>>>>> 1b7666d0


    def menuitem_enable_game_mode(self, widget, enable):
        if enable:
<<<<<<< HEAD
            daemon.GameMode(True)
        else:
            daemon.GameMode(False)

    def set_static_color(self, widget, color_status):
        global STATIC_RGB
        global ACTIVE_EFFECT
        print "[Change Colour] Current: " + str(STATIC_RGB)

        # Create a colour selection dialog
        colorsel = gtk.ColorSelection()
        colorseldlg = gtk.ColorSelectionDialog('Change Static Colour')
        response = colorseldlg.run()

        # If new colour is chosen.
        if response == gtk.RESPONSE_OK:
            colorsel = colorseldlg.colorsel
            colorhex = colorsel.get_current_color()
            colorRGB = gtk.gdk.Color(str(colorhex))
            # Returns value between 0.0 - 1.0 * 255 = 8-bit RGB Value
            red = int(getattr(colorRGB, 'red_float') * 255)
            green = int(getattr(colorRGB, 'green_float') * 255)
            blue = int(getattr(colorRGB, 'blue_float') * 255)
            STATIC_RGB = [int(red), int(green), int(blue)]
            color_status.set_label(str(STATIC_RGB))
            print "[Change Colour] New: " + str(STATIC_RGB) + " (" + str(colorhex) + ")"

            # If 'static', 'reactive' or 'breath' mode is set, refresh the effect.
            if ACTIVE_EFFECT == 'static':
                print "[Change Colour] Refreshing Static Mode"
                self.menuitem_keyboard_effect_response(self.effect_menu_items["static"], 'static')
            elif ACTIVE_EFFECT == 'reactive':
                print "[Change Colour] Refreshing Reactive Mode"
                self.menuitem_keyboard_effect_response(self.effect_menu_items["reactive"], 'reactive')
            elif ACTIVE_EFFECT == 'breath':
                print "[Change Colour] Refreshing Breath Mode"
                self.menuitem_keyboard_effect_response(self.effect_menu_items["breath"], 'breath')

        colorseldlg.destroy()
=======
            print "[Driver] Enable game mode"
            try:
                self.dbus_daemon_controls.set_game_mode(1)
            except dbus.exceptions.DBusException:
                self.setup_dbus()
            self.dbus_daemon_controls.set_game_mode(1)
        else:
            print "[Driver] Disable game mode"
            try:
                self.dbus_daemon_controls.set_game_mode(0)
            except dbus.exceptions.DBusException:
                self.setup_dbus()
            self.dbus_daemon_controls.set_game_mode(0)

>>>>>>> 1b7666d0


def main():
    try:
        gtk.main()
    except KeyboardInterrupt:
        pass # Dont error if Ctrl+C'd
    return 0

if __name__ == "__main__":
    daemon = daemon_dbus.DaemonInterface()
    indicator = AppIndicator()
    app = main()<|MERGE_RESOLUTION|>--- conflicted
+++ resolved
@@ -6,49 +6,17 @@
 import gtk
 import appindicator
 import collections
+import sys
+
 import daemon_dbus
 
-<<<<<<< HEAD
 STATIC_RGB = [0, 0, 255]
 ACTIVE_EFFECT = 'unknown' # Currently not known when tray applet is initially started.
 
 class AppIndicator:
     def __init__(self):
-        global daemon
+        self.daemon = daemon_dbus.DaemonInterface()
         self.ind = appindicator.Indicator ("example-simple-client", "/usr/share/razer_tray_applet/tray_icon.png", appindicator.CATEGORY_APPLICATION_STATUS)
-=======
-STATIC_RGB = [255, 0, 255]
-STATIC_RGB2 = [255, 0, 255, 0, 255, 255]
-
-class AppIndicatorExample:
-    def setup_dbus(self):
-        # Load up teh DBUS
-        system_bus = dbus.SystemBus()
-        self.dbus_daemon_object = system_bus.get_object("org.voyagerproject.razer.daemon", "/")
-
-        # Provides:
-        # breath(byte red, byte green, byte blue)
-        # none()
-        # reactive(byte red, byte green, byte blue)
-        # spectrum()
-        # static(byte red, byte green, byte blue)
-        # wave(byte direction)
-        self.dbus_driver_effect_object = dbus.Interface(self.dbus_daemon_object, "org.voyagerproject.razer.daemon.driver_effect")
-
-        # Provides:
-        # enable_macro_keys()
-        # raw_keyboard_brightness(byte brightness)
-        # set_game_mode(byte enable)
-        self.dbus_daemon_controls = dbus.Interface(self.dbus_daemon_object, "org.voyagerproject.razer.daemon")
-
-
-    def __init__(self):
-        # Load up teh DBUS
-        self.setup_dbus()
-
-
-        self.ind = appindicator.Indicator ("example-simple-client", "/usr/share/razer_tray_applet/razer_icon.png", appindicator.CATEGORY_APPLICATION_STATUS)
->>>>>>> 1b7666d0
         self.ind.set_status (appindicator.STATUS_ACTIVE)
 
         # create a menu
@@ -154,99 +122,30 @@
         ACTIVE_EFFECT = effect_type
         if widget.active:
             if effect_type == "breath":
-<<<<<<< HEAD
-                daemon.SetEffect('breath',*STATIC_RGB)
+                self.daemon.SetEffect('breath',*STATIC_RGB)
             elif effect_type == "none":
-                daemon.SetEffect('none')
+                self.daemon.SetEffect('none')
             elif effect_type == "reactive":
-                daemon.SetEffect('reactive',*STATIC_RGB)
+                self.daemon.SetEffect('reactive',*STATIC_RGB)
             elif effect_type == "spectrum":
-                daemon.SetEffect('spectrum')
+                self.daemon.SetEffect('spectrum')
             elif effect_type == "static":
-                daemon.SetEffect('static',*STATIC_RGB)
+                self.daemon.SetEffect('static',*STATIC_RGB)
             elif effect_type == "wave":
-                daemon.SetEffect('wave',1)
-=======
-                print "[Effect] Breath mode"
-                try:
-                    self.dbus_driver_effect_object.breath(*STATIC_RGB2, signature='yyyyyy')
-                except dbus.exceptions.DBusException:
-                    self.setup_dbus()
-                self.dbus_driver_effect_object.breath(*STATIC_RGB2, signature='yyyyyy')
-
-            elif effect_type == "none":
-                print "[Effect] No effect (off)"
-                try:
-                    self.dbus_driver_effect_object.none()
-                except dbus.exceptions.DBusException:
-                    self.setup_dbus()
-                self.dbus_driver_effect_object.none()
-
-            elif effect_type == "reactive":
-                print "[Effect] Reactive mode"
-                try:
-                    self.dbus_driver_effect_object.reactive(3, *STATIC_RGB)
-                except dbus.exceptions.DBusException:
-                    self.setup_dbus()
-                self.dbus_driver_effect_object.reactive(3, *STATIC_RGB)
-
-            elif effect_type == "spectrum":
-                print "[Effect] Spectrum mode"
-                try:
-                    self.dbus_driver_effect_object.spectrum()
-                except dbus.exceptions.DBusException:
-                    self.setup_dbus()
-                self.dbus_driver_effect_object.spectrum()
-
-            elif effect_type == "static":
-                print "[Effect] Static mode"
-                try:
-                    self.dbus_driver_effect_object.static(*STATIC_RGB)
-                except dbus.exceptions.DBusException:
-                    self.setup_dbus()
-                self.dbus_driver_effect_object.static(*STATIC_RGB)
-
-            elif effect_type == "wave":
-                print "[Effect] Wave mode"
-                try:
-                    self.dbus_driver_effect_object.wave(1)
-                except dbus.exceptions.DBusException:
-                    self.setup_dbus()
-                self.dbus_driver_effect_object.wave(1)
->>>>>>> 1b7666d0
-
-
+                self.daemon.SetEffect('wave',1)
 
     def menuitem_brightness_response(self, widget, brightness):
-<<<<<<< HEAD
-        daemon.SetBrightness(brightness)
+        self.daemon.SetBrightness(brightness)
 
     def menuitem_enable_macro_buttons_response(self, widget, string):
-        daemon.MarcoKeys(True)
-=======
-        print "[Brightness] {0}%".format(round((100/255) * brightness, 0))
-        try:
-            self.dbus_daemon_controls.raw_keyboard_brightness(brightness)
-        except dbus.exceptions.DBusException:
-            self.setup_dbus()
-        self.dbus_daemon_controls.raw_keyboard_brightness(brightness)
-
-    def menuitem_enable_macro_buttons_response(self, widget, string):
-        print "[Driver] Enable macro keys"
-        try:
-            self.dbus_daemon_controls.enable_macro_keys()
-        except dbus.exceptions.DBusException:
-            self.setup_dbus()
-        self.dbus_daemon_controls.enable_macro_keys()
->>>>>>> 1b7666d0
+        self.daemon.MarcoKeys(True)
 
 
     def menuitem_enable_game_mode(self, widget, enable):
         if enable:
-<<<<<<< HEAD
-            daemon.GameMode(True)
+            self.daemon.GameMode(True)
         else:
-            daemon.GameMode(False)
+            self.daemon.GameMode(False)
 
     def set_static_color(self, widget, color_status):
         global STATIC_RGB
@@ -283,22 +182,6 @@
                 self.menuitem_keyboard_effect_response(self.effect_menu_items["breath"], 'breath')
 
         colorseldlg.destroy()
-=======
-            print "[Driver] Enable game mode"
-            try:
-                self.dbus_daemon_controls.set_game_mode(1)
-            except dbus.exceptions.DBusException:
-                self.setup_dbus()
-            self.dbus_daemon_controls.set_game_mode(1)
-        else:
-            print "[Driver] Disable game mode"
-            try:
-                self.dbus_daemon_controls.set_game_mode(0)
-            except dbus.exceptions.DBusException:
-                self.setup_dbus()
-            self.dbus_daemon_controls.set_game_mode(0)
-
->>>>>>> 1b7666d0
 
 
 def main():
@@ -306,9 +189,8 @@
         gtk.main()
     except KeyboardInterrupt:
         pass # Dont error if Ctrl+C'd
-    return 0
+    sys.exit(0)
 
 if __name__ == "__main__":
-    daemon = daemon_dbus.DaemonInterface()
     indicator = AppIndicator()
-    app = main()+    main()